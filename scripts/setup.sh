--- conflicted
+++ resolved
@@ -13,137 +13,42 @@
 
 echo "Detected distribution: $DISTRO"
 
-# Check Python version
-PYTHON_VERSION=$(python3 -c 'import sys; print(f"{sys.version_info.major}.{sys.version_info.minor}")')
-echo "Detected Python version: $PYTHON_VERSION"
-
-# Python 3.13 compatibility warning
-if [[ $(echo "$PYTHON_VERSION >= 3.13" | bc) -eq 1 ]]; then
-    echo "[WARNING] Python $PYTHON_VERSION detected. Some packages may have compatibility issues with Python 3.13+."
-    echo "          Consider using Python 3.11 or 3.12 for better compatibility."
-fi
-
-# Ask for confirmation before installing system dependencies
-install_system_deps() {
-    echo "This script will install system dependencies using sudo."
-    read -p "Do you want to continue with system dependency installation? [y/N] " -n 1 -r
-    echo
-    if [[ ! $REPLY =~ ^[Yy]$ ]]; then
-        echo "Skipping system dependency installation."
-        return
-    fi
-
-    # Install system dependencies by distro
-    case "$DISTRO" in
-        ubuntu|debian)
-            echo "Installing dependencies for Debian/Ubuntu..."
-            sudo apt-get update
-            sudo apt-get install -y build-essential python3-dev python3-pip \
-                tesseract-ocr tesseract-ocr-deu tesseract-ocr-eng tesseract-ocr-est \
-                poppler-utils ghostscript pkg-config libmupdf-dev \
-                swig libffi-dev libjpeg-dev zlib1g-dev
-            ;;
-        fedora)
-            echo "Installing dependencies for Fedora..."
-            sudo dnf install -y @development-tools python3-devel python3-pip \
-                tesseract tesseract-langpack-deu tesseract-langpack-eng tesseract-langpack-est \
-                poppler-utils ghostscript mupdf mupdf-tools mupdf-devel \
-                swig libffi-devel libjpeg-turbo-devel zlib-devel
-            ;;
-        arch)
-            echo "Installing dependencies for Arch Linux..."
-            sudo pacman -Sy --noconfirm base-devel python-pip python \
-                tesseract tesseract-data-deu tesseract-data-eng tesseract-data-est \
-                poppler ghostscript mupdf \
-                swig libffi libjpeg-turbo zlib
-            ;;
-        *)
-            echo "[WARN] Unknown or unsupported distribution. Please install dependencies manually:"
-            echo "  build tools, python3-dev, pip, tesseract-ocr (+deu/eng/est), poppler-utils, ghostscript, mupdf"
-            ;;
-    esac
-}
+# Install system dependencies by distro
+case "$DISTRO" in
+    ubuntu|debian)
+        echo "Installing dependencies for Debian/Ubuntu..."
+        sudo apt-get update
+        sudo apt-get install -y build-essential python3-dev python3-pip \
+            tesseract-ocr tesseract-ocr-deu tesseract-ocr-eng tesseract-ocr-est \
+            poppler-utils ghostscript pkg-config libmupdf-dev
+        ;;
+    fedora)
+        echo "Installing dependencies for Fedora..."
+        sudo dnf install -y @development-tools python3-devel python3-pip \
+            tesseract tesseract-langpack-deu tesseract-langpack-eng tesseract-langpack-est \
+            poppler-utils ghostscript mupdf mupdf-tools
+        ;;
+    arch)
+        echo "Installing dependencies for Arch Linux..."
+        sudo pacman -Sy --noconfirm base-devel python-pip python \
+            tesseract tesseract-data-deu tesseract-data-eng tesseract-data-est \
+            poppler ghostscript mupdf
+        ;;
+    *)
+        echo "[WARN] Unknown or unsupported distribution. Please install dependencies manually:"
+        echo "  build tools, python3-dev, pip, tesseract-ocr (+deu/eng/est), poppler-utils, ghostscript, mupdf"
+        ;;
+esac
 
 echo "Creating directories..."
 mkdir -p data/models data/temp data/output logs
 
-# Handle problematic package installations separately
-handle_problematic_packages() {
-    echo "Handling potentially problematic package installations..."
-    
-    # Uninstall existing packages that might cause issues
-    pip uninstall -y pymupdf fitz pillow || true
-    
-    # Install Pillow with specific version based on Python version
-    echo "Installing Pillow..."
-    if [[ $(echo "$PYTHON_VERSION >= 3.13" | bc) -eq 1 ]]; then
-        # For Python 3.13+, try the latest version
-        if ! pip install --no-cache-dir pillow; then
-            echo "Trying alternative Pillow version..."
-            pip install --no-cache-dir pillow==10.0.0
-            # Update requirements.txt if successful
-            if [ $? -eq 0 ]; then
-                sed -i 's/Pillow==10.1.0/Pillow==10.0.0/' requirements.txt
-            fi
-        fi
-    else
-        # For older Python versions, use the specified version
-        pip install --no-cache-dir pillow==10.1.0
-    fi
-    
-    # Install PyMuPDF
-    echo "Installing PyMuPDF..."
-    if [[ $(echo "$PYTHON_VERSION >= 3.13" | bc) -eq 1 ]]; then
-        # For Python 3.13+, try the latest version without version constraint
-        if pip install --no-cache-dir pymupdf; then
-            echo "Successfully installed latest PyMuPDF."
-            # Update requirements.txt
-            INSTALLED_VERSION=$(pip show pymupdf | grep Version | awk '{print $2}')
-            sed -i "s/PyMuPDF==1.23.8/PyMuPDF==$INSTALLED_VERSION/" requirements.txt
-        else
-            echo "Trying alternative PyMuPDF version..."
-            if pip install --no-cache-dir pymupdf==1.22.5; then
-                echo "Successfully installed PyMuPDF 1.22.5"
-                sed -i 's/PyMuPDF==1.23.8/PyMuPDF==1.22.5/' requirements.txt
-            else
-                echo "[ERROR] Failed to install PyMuPDF. Please try manually with:"
-                echo "pip install --no-cache-dir pymupdf"
-                echo "or consider using a different Python version (3.11 or 3.12 recommended)."
-                return 1
-            fi
-        fi
-    else
-        # For older Python versions, use the specified version
-        pip install --no-cache-dir pymupdf==1.23.8
-    fi
-    
-    return 0
-}
-
-# Ask user if they want to install system dependencies
-install_system_deps
-
-# Install Python dependencies (excluding problematic packages)
+# Install Python dependencies
 if [ -f requirements.txt ]; then
-    echo "Installing Python dependencies (excluding problematic packages)..."
+    echo "Installing Python dependencies..."
     pip install --upgrade pip
-    
-    # Create a temporary requirements file excluding problematic packages
-    grep -v -E "PyMuPDF|Pillow" requirements.txt > /tmp/requirements_filtered.txt
-    
-    # Install the filtered dependencies
-    pip install -r /tmp/requirements_filtered.txt || {
-        echo "[WARNING] Some packages failed to install. Continuing with installation..."
-    }
-    
-    # Handle problematic packages separately
-    handle_problematic_packages
-    
-    # Install dev requirements if they exist
-    if [ -f requirements-dev.txt ]; then
-        echo "Installing development dependencies..."
-        pip install -r requirements-dev.txt || echo "Some development dependencies failed to install."
-    fi
+    pip install -r requirements.txt
+    [ -f requirements-dev.txt ] && pip install -r requirements-dev.txt || true
 else
     echo "requirements.txt not found!"
 fi
@@ -151,23 +56,13 @@
 # Download models
 if [ -f scripts/download_models.py ]; then
     echo "Downloading models..."
-    python3 scripts/download_models.py || echo "Model download failed, but continuing..."
+    python3 scripts/download_models.py
 fi
 
 # Validate installation
 if [ -f scripts/validate_installation.py ]; then
     echo "Validating installation..."
-    python3 scripts/validate_installation.py || echo "Validation failed, but continuing..."
+    python3 scripts/validate_installation.py || true
 fi
 
-<<<<<<< HEAD
-echo "[procr] Setup completed!"
-echo
-echo "NOTE: If you encountered issues with PyMuPDF or Pillow, consider:"
-echo "1. Creating a new virtual environment with Python 3.11 or 3.12"
-echo "2. Installing packages manually one by one"
-echo "3. Using pre-built wheels instead of building from source"
-echo
-=======
-echo "[pocro] Setup complete!"
->>>>>>> 05537aaf
+echo "[pocro] Setup complete!"